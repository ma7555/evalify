--- conflicted
+++ resolved
@@ -17,22 +17,17 @@
     if return_distance:
         return 1 - similarity
     return similarity
-<<<<<<< HEAD
 
-=======
->>>>>>> 71cd02fe
 
 def euclidean_distance(embs, ix, iy, **kwargs):
     X = embs[ix] - embs[iy]
     return get_norms(X)
 
-<<<<<<< HEAD
-=======
+
 def euclidean_distance(embs, ix, iy, **kwargs):
     X = embs[ix] - embs[iy]
     return get_norms(X)
 
->>>>>>> 71cd02fe
 
 def euclidean_distance_l2(embs, ix, iy, norms, **kwargs):
     X = embs[ix] / norms[ix].reshape(-1, 1) - embs[iy] / norms[iy].reshape(-1, 1)
