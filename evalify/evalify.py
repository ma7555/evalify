"""Evalify main module used for creating the verification experiments.

Creates experiments with embedding pairs to compare for face verification tasks
including positive pairs, negative pairs and metrics calculations using a very
optimized einstein sum. Many operations are dispatched to canonical BLAS, cuBLAS,
or other specialized routines. Extremely large arrays are split into smaller batches,
every batch would consume the roughly the maximum available memory.

  Typical usage example:


  ```
  experiment = Experiment()
  experiment.run(X, y)
  ```
  """
import itertools
import sys
from collections import OrderedDict
<<<<<<< HEAD
from typing import Any, Sequence, Union
=======
from typing import Any, Iterable, Sequence, Union
>>>>>>> 71cd02fe

import numpy as np
import pandas as pd
from sklearn.metrics import auc, confusion_matrix, roc_curve

from evalify.metrics import (
    DISTANCE_TO_SIMILARITY,
    METRICS_NEED_NORM,
    METRICS_NEED_ORDER,
    get_norms,
    metrics_caller,
)
from evalify.utils import _validate_vectors, calculate_best_split_size

T_str_int = Union[str, int]


class Experiment:
    def __init__(self) -> None:
        self.experiment_sucess = False
        self.cached_predicted_as_similarity = {}

    def __call__(self, *args: Any, **kwds: Any) -> Any:
        return self.run(*args, **kwds)

    def run(
        self,
        X: np.ndarray,
        y: np.ndarray,
        metrics: Union[str, Sequence[str]] = "cosine_similarity",
        same_class_samples: Union[str, int, Sequence[T_str_int]] = "full",
        different_class_samples: T_str_int = "minimal",
        nsplits: T_str_int = "best",
        shuffle: bool = False,
        seed: int = None,
        return_embeddings: bool = False,
        p: int = 3,
    ):
        """Runs an experiment for face verification

        Args:
            X: Embeddings array
            y: Targets for X as integers
            metrics:
                - 'cosine_similarity'
                - 'cosine_distance'
                - 'euclidean_distance'
                - 'euclidean_distance_l2'
                - 'minkowski_distance'
                - 'manhattan_distance'
                - 'chebyshev_distance'
                - list/tuple containing more than one of them.
            same_class_samples:
                - 'full': Samples all possible images within each class to create all
                    all possible positive pairs.
                -  int: Samples specific number of images for every class to create
                    nC2 pairs where n is passed integer.
            different_class_samples:
                - 'full': Samples one image from every class with all possible pairs
                    of different classes. This can grow exponentially as the number
                    of images increase. (N, M) = (1, "full")
                - 'minimal': Samples one image from every class with one image of
                    all other classes. (N, M) = (1, 1). (Default)
                - int: Samples one image from every class with provided number of
                    images of every other class.
                - tuple or list: (N, M) Samples N images from every class with M images of
                    every other class.
            nsplits:
                - 'best': Let the program decide based on available memory such that every
                    split will fit into the available memory. (Default)
                - int: Manually decide the number of splits.
            shuffle: Whether to shuffle the returned experiment dataframe. Default: False.
            return_embeddings: Whether to return the embeddings instead of indexes.
                Default: False
            p:
                The order of the norm of the difference :math:`{\\|u-v\\|}_p`.
                :math:`0 < p < 1`, Only valid with minkowski_distance as a metric.
                Default = 3

        Returns:
            pandas.DataFrame: A DataFrame representing the experiment results.

        Raises:
            ValueError: An error occurred with the provided arguments.

        Notes:
            same_class_samples:
                If the provided number is greater than the achievable for the class,
                the maximum possible combinations are used.
            different_class_samples:
                If the provided number is greater than the achievable for the class,
                the maximum possible combinations are used. (N, M) can also be
                ('full', 'full') but this will calculate all possible combinations
                between all posibile negative samples. If the dataset is not small
                this will probably result in an extremely large array!.
        """
        if isinstance(metrics, str):
            metrics = (metrics,)

        self._validate_args(
            metrics, same_class_samples, different_class_samples, nsplits, p
        )
        X, y = _validate_vectors(X, y)
        all_targets = np.unique(y)
        all_pairs = []
        metric_fns = list(map(metrics_caller.get, metrics))
        rng = np.random.default_rng(seed)
        already_added = set()
        for target in all_targets:
            same_ixs_full = np.argwhere(y == target).ravel()
            if isinstance(same_class_samples, int):
                same_class_samples = min(len(same_ixs_full), same_class_samples)
                same_ixs = rng.choice(same_ixs_full, same_class_samples)
            elif same_class_samples == "full":
                same_ixs = same_ixs_full
            same_pairs = itertools.combinations(same_ixs, 2)
            same_pairs_expanded = [(a, b, target, target, 1) for a, b in same_pairs]

            different_ixs = np.argwhere(y != target).ravel()
            diff_df = pd.DataFrame(
                data={"ix": different_ixs, "target": y[different_ixs]}
            )

            diff_df = diff_df.sample(frac=1, random_state=seed)
            if different_class_samples in ["full", "minimal"] or isinstance(
                different_class_samples, int
            ):
                N = 1
                if different_class_samples == "minimal":
                    diff_df = diff_df.drop_duplicates(subset=["target"])
            else:
                N, M = different_class_samples
                N = len(same_ixs_full) if N == "full" else min(N, len(same_ixs_full))
                if M != "full":
                    diff_df = (
                        diff_df.groupby("target").apply(lambda x: x[:M]).droplevel(0)
                    )

            different_ixs = diff_df.ix.to_numpy()

            different_pairs = itertools.product(
                rng.choice(same_ixs_full, N, replace=False), different_ixs
            )
            different_pairs_expanded = []
            for a, b in different_pairs:
                if (a, b) not in already_added:
                    different_pairs_expanded.append((a, b, target, y[b], 0))
                    already_added.update(((a, b), (b, a)))
            all_pairs += same_pairs_expanded + different_pairs_expanded

        self.df = pd.DataFrame(
            data=all_pairs, columns=["img_a", "img_b", "target_a", "target_b", "target"]
        )
        if shuffle:
            self.df = self.df.sample(frac=1, random_state=seed)
        if nsplits == "best":
            nsplits = calculate_best_split_size(X, len(self.df))

        Xs = np.array_split(self.df.img_a.to_numpy(), nsplits)
        ys = np.array_split(self.df.img_b.to_numpy(), nsplits)

        kwargs = {}
        if any(metric in METRICS_NEED_NORM for metric in metrics):
            kwargs["norms"] = get_norms(X)
        if any(metric in METRICS_NEED_ORDER for metric in metrics):
            kwargs["p"] = p

        for metric, metric_fn in zip(metrics, metric_fns):
            self.df[metric] = np.hstack(
                [metric_fn(X, ix, iy, **kwargs) for (ix, iy) in zip(Xs, ys)]
            )

        if return_embeddings:
            self.df["img_a"] = X[self.df.img_a.to_numpy()].tolist()
            self.df["img_b"] = X[self.df.img_b.to_numpy()].tolist()

        self.experiment_sucess = True
        self.metrics = metrics
        return self.df

    def _validate_args(
        self, metrics, same_class_samples, different_class_samples, nsplits, p
    ):
        if same_class_samples != "full" and not isinstance(same_class_samples, int):
            raise ValueError(
                "`same_class_samples` argument must be one of 'full' or an integer "
                f"Received: same_class_samples={same_class_samples}"
            )

        if different_class_samples not in ("full", "minimal"):
            if not isinstance(different_class_samples, (int, list, tuple)):
                raise ValueError(
                    "`different_class_samples` argument must be one of 'full', 'minimal', "
                    "an integer, a list or tuple of integers or keyword 'full'."
                    f"Received: different_class_samples={different_class_samples}."
                )
            elif isinstance(different_class_samples, (list, tuple)):
                if (
                    not (
                        all(
                            isinstance(i, int) or i == "full"
                            for i in different_class_samples
                        )
                    )
                    or (len(different_class_samples)) != 2
                ):
                    raise ValueError(
                        "When passing `different_class_samples` as a tuple or list, "
                        "elements must be exactly two of integer type or keyword 'full' "
                        "(N, M). "
                        f"Received: different_class_samples={different_class_samples}."
                    )

        if nsplits != "best" and not isinstance(nsplits, int):
            raise ValueError(
                '`nsplits` argument must be either "best" or of type integer '
                f"Received: nsplits={nsplits} with type {type(nsplits)}."
            )

        if any(metric not in metrics_caller for metric in metrics):
            raise ValueError(
                f"`metric` argument must be one of {tuple(metrics_caller.keys())} "
                f"Received: metric={metrics}"
            )

        if p < 1:
            raise ValueError(f"`p` must be at least 1. Received: p={p}")

    def find_optimal_cutoff(self):
        """Find the optimal cutoff point
        Returns:
            float: optimal cutoff value

        """
        self.check_experiment_run()
        self.optimal_cutoff = {}
        for metric in self.metrics:
            fpr, tpr, threshold = roc_curve(self.df["target"], self.df[metric])
            i = np.arange(len(tpr))
            roc = pd.DataFrame(
                {
                    "tf": pd.Series(tpr - (1 - fpr), index=i),
                    "threshold": pd.Series(threshold, index=i),
                }
            )
            roc_t = roc.iloc[(roc.tf - 0).abs().argsort()[:1]]
            self.optimal_cutoff[metric] = roc_t["threshold"].item()
        return self.optimal_cutoff

    def find_thr_at_fpr(self, fpr):
        raise NotImplementedError

    def get_binary_prediction(self, metric, threshold):
        return (
            self.df[metric].apply(lambda x: 1 if x < threshold else 0)
            if metric in DISTANCE_TO_SIMILARITY
            else self.df[metric].apply(lambda x: 1 if x > threshold else 0)
        )

    def evaluate_at_threshold(self, threshold: float, metric: str):
        """Evaluate performance at specific threshold
        Args:
            threshold: cut-off threshold.
            metric: metric to use.

        Returns:
            dict: containing all evaluation metrics.
        """
        self.metrics_evaluation = {}
        self.check_experiment_run(metric)
        for metric in self.metrics:
            predicted = self.get_binary_prediction(metric, threshold)
            cm = confusion_matrix(self.df["target"], predicted)
            tn, fp, fn, tp = cm.ravel()
            TPR = tp / (tp + fn)  # recall / true positive rate
            TNR = tn / (tn + fp)  # true negative rate
            PPV = tp / (tp + fp)  # precision / positive predicted value
            NPV = tn / (tn + fn)  # negative predictive value
            FPR = fp / (fp + tn)  # false positive rate
            FNR = 1 - TPR  # false negative rate
            FDR = 1 - PPV  # false discovery rate
            FOR = 1 - NPV  # false omission rate
            # LRp = TPR / FPR  # positive likelihood ratio (LR+)
            # LRn = FNR / TNR  # negative likelihood ratio (LR+)

            evaluation = {
                "TPR": TPR,
                "TNR": TNR,
                "PPV": PPV,
                "NPV": NPV,
                "FPR": FPR,
                "FNR": FNR,
                "FDR": FDR,
                "FOR": FOR,
                # "LR+": LRp,
                # "LR-": LRn,
            }

            # self.metrics_evaluation[metric] = evaluation

        return evaluation

    def check_experiment_run(self, metric=None):
        caller = sys._getframe().f_back.f_code.co_name
        if not self.experiment_sucess:
            raise NotImplementedError(
<<<<<<< HEAD
                f"`{caller}` function can only be run after running "
                "`run_experiment`."
=======
                f"{caller} function can only be run after running " "`run_experiment`."
            )
        if metric is not None and metric not in self.metrics:
            raise ValueError(
                f"`{caller}` function was can only be called with `metric` from "
                f"{self.metrics} which were used while running the experiment"
>>>>>>> 71cd02fe
            )
        if metric is not None and metric not in self.metrics:
            raise ValueError(
                f"`{caller}` function was can only be called with `metric` from "
                f"{self.metrics} which were used while running the experiment"
            )

    def get_roc_auc(self):
        self.check_experiment_run()
        self.roc_auc = {}
        for metric in self.metrics:
            predicted = self.predicted_as_similarity(metric)
            fpr, tpr, thresholds = roc_curve(self.df["target"], predicted)
            self.roc_auc[metric] = auc(fpr, tpr)
        self.roc_auc = OrderedDict(
            sorted(self.roc_auc.items(), key=lambda x: x[1], reverse=True)
        )
        return self.roc_auc

    def predicted_as_similarity(self, metric):
        predicted = self.df[metric]
        if metric in DISTANCE_TO_SIMILARITY:
            predicted = (
                self.cached_predicted_as_similarity[metric]
                if metric in self.cached_predicted_as_similarity
                else DISTANCE_TO_SIMILARITY.get(metric)(predicted)
            )
        return predicted<|MERGE_RESOLUTION|>--- conflicted
+++ resolved
@@ -17,11 +17,7 @@
 import itertools
 import sys
 from collections import OrderedDict
-<<<<<<< HEAD
 from typing import Any, Sequence, Union
-=======
-from typing import Any, Iterable, Sequence, Union
->>>>>>> 71cd02fe
 
 import numpy as np
 import pandas as pd
@@ -328,17 +324,7 @@
         caller = sys._getframe().f_back.f_code.co_name
         if not self.experiment_sucess:
             raise NotImplementedError(
-<<<<<<< HEAD
-                f"`{caller}` function can only be run after running "
-                "`run_experiment`."
-=======
                 f"{caller} function can only be run after running " "`run_experiment`."
-            )
-        if metric is not None and metric not in self.metrics:
-            raise ValueError(
-                f"`{caller}` function was can only be called with `metric` from "
-                f"{self.metrics} which were used while running the experiment"
->>>>>>> 71cd02fe
             )
         if metric is not None and metric not in self.metrics:
             raise ValueError(
