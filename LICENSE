<<<<<<< HEAD
BSD 3-Clause License
=======
BSD License
>>>>>>> 6ff71005

Copyright (c) 2022, Mahmoud Bahaa
All rights reserved.

Redistribution and use in source and binary forms, with or without modification,
are permitted provided that the following conditions are met:

1. Redistributions of source code must retain the above copyright notice, this
  list of conditions and the following disclaimer.

2. Redistributions in binary form must reproduce the above copyright notice, this
  list of conditions and the following disclaimer in the documentation and/or
  other materials provided with the distribution.

3. Neither the name of the copyright holder nor the names of its
  contributors may be used to endorse or promote products derived from this
  software without specific prior written permission.

THIS SOFTWARE IS PROVIDED BY THE COPYRIGHT HOLDERS AND CONTRIBUTORS "AS IS" AND
ANY EXPRESS OR IMPLIED WARRANTIES, INCLUDING, BUT NOT LIMITED TO, THE IMPLIED
WARRANTIES OF MERCHANTABILITY AND FITNESS FOR A PARTICULAR PURPOSE ARE DISCLAIMED.
IN NO EVENT SHALL THE COPYRIGHT HOLDER OR CONTRIBUTORS BE LIABLE FOR ANY DIRECT,
INDIRECT, INCIDENTAL, SPECIAL, EXEMPLARY, OR CONSEQUENTIAL DAMAGES (INCLUDING,
BUT NOT LIMITED TO, PROCUREMENT OF SUBSTITUTE GOODS OR SERVICES; LOSS OF USE,
DATA, OR PROFITS; OR BUSINESS INTERRUPTION) HOWEVER CAUSED AND ON ANY THEORY
OF LIABILITY, WHETHER IN CONTRACT, STRICT LIABILITY, OR TORT (INCLUDING NEGLIGENCE
OR OTHERWISE) ARISING IN ANY WAY OUT OF THE USE OF THIS SOFTWARE, EVEN IF ADVISED
OF THE POSSIBILITY OF SUCH DAMAGE.<|MERGE_RESOLUTION|>--- conflicted
+++ resolved
@@ -1,8 +1,5 @@
-<<<<<<< HEAD
 BSD 3-Clause License
-=======
-BSD License
->>>>>>> 6ff71005
+
 
 Copyright (c) 2022, Mahmoud Bahaa
 All rights reserved.
